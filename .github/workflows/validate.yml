name: Validate Coday on pull requests

on:
  pull_request:
    types: [ opened, synchronize ]
    branches: [ master ]

env:
  GITHUB_TOKEN: ${{ secrets.GITHUB_TOKEN }}
  INIT_REPOSITORY_PIPELINE_ID_ENV_FILE: "tmp.init-repository-pipeline-id"
  MASTER_BRANCH: master
  NX_MAX_WORKERS: 4
  SSH_PRIVATE_KEY: ${{ secrets.SSH_PRIVATE_KEY }}
  WORKING_DIRECTORY_PREFIX: ${{ secrets.WORKING_DIRECTORY_PREFIX }}

defaults:
  run:
    shell: bash

jobs:
  init:
    runs-on: self-hosted
    steps:
<<<<<<< HEAD
      - uses: biznet-io/github-actions/setup-working-directory@v1.1
      - uses: biznet-io/github-actions/init@v1.3
        with:
          WORKING_DIRECTORY: ${{ env.WORKING_DIRECTORY }}
=======
      - uses: biznet-io/github-actions/setup-working-directory@v1.2
      - uses: biznet-io/github-actions/init@v1.2
>>>>>>> 7e6b98fe

  tests:
    runs-on: self-hosted
    needs: [ init ]
    steps:
      - uses: biznet-io/github-actions/setup-working-directory@v1.2
      - name: Run tests
        run: |
          cd ${{ env.WORKING_DIRECTORY }}
          npx nx affected --base=origin/${GITHUB_BASE_REF} --head=HEAD --target="lint,test" --parallel=$NX_MAX_WORKERS

  build:
    runs-on: self-hosted
    needs: [ init ]
    steps:
      - uses: biznet-io/github-actions/setup-working-directory@v1.2
      - name: Build app
        run: |
          cd ${{ env.WORKING_DIRECTORY }}
          npx nx run web:build --parallel=$NX_MAX_WORKERS<|MERGE_RESOLUTION|>--- conflicted
+++ resolved
@@ -21,15 +21,8 @@
   init:
     runs-on: self-hosted
     steps:
-<<<<<<< HEAD
-      - uses: biznet-io/github-actions/setup-working-directory@v1.1
-      - uses: biznet-io/github-actions/init@v1.3
-        with:
-          WORKING_DIRECTORY: ${{ env.WORKING_DIRECTORY }}
-=======
       - uses: biznet-io/github-actions/setup-working-directory@v1.2
       - uses: biznet-io/github-actions/init@v1.2
->>>>>>> 7e6b98fe
 
   tests:
     runs-on: self-hosted
