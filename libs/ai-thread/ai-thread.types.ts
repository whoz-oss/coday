/**
 * @fileoverview Type definitions for thread-related structures
 */

<<<<<<< HEAD
// eslint-disable-next-line @nx/enforce-module-boundaries
import {MessageEvent, ToolRequestEvent, ToolResponseEvent} from "../shared/coday-events"
=======
import {MessageEvent, ToolRequestEvent, ToolResponseEvent} from '../shared/coday-events'
>>>>>>> eaf01066

/**
 * Union type representing all possible message types in a thread:
 * - MessageEvent: Direct messages between users and agents
 * - ToolRequestEvent: Tool execution requests from agents
 * - ToolResponseEvent: Results from tool executions
 */
export type ThreadMessage = MessageEvent | ToolRequestEvent | ToolResponseEvent

/**
 * Serialized representation of a thread for storage
 */
export type ThreadSerialized = {
  id: string
  username: string
  messages?: any[]
  name?: string
  summary?: string
  createdDate?: string
  modifiedDate?: string
  price?: number // Total accumulated price for the thread
}

export interface ThreadSummary {
  id: string
  username: string
  name: string
  summary: string
  createdDate: string
  modifiedDate: string
  price: number
}

/**
 * Simple status of thread execution.
 */
export enum RunStatus {
  STOPPED = 'STOPPED',
  RUNNING = 'RUNNING',
}

/**
 * Custom error class for repository operations
 */
export class ThreadRepositoryError extends Error {
  constructor(
    message: string,
    public cause?: Error
  ) {
    super(message)
    this.name = 'ThreadRepositoryError'
  }
}

export type Usage = {
  input: number
  output: number
  cache_read: number
  cache_write: number
  price: number
  iterations: number
  priceThreshold: number
  iterationsThreshold: number
}

export const EmptyUsage: Usage = {
  input: 0,
  output: 0,
  cache_read: 0,
  cache_write: 0,
  price: 0,
  iterations: 0,
  priceThreshold: 2.0, // Default $2 threshold
  iterationsThreshold: 100, // Default 100 iterations threshold
}<|MERGE_RESOLUTION|>--- conflicted
+++ resolved
@@ -2,12 +2,8 @@
  * @fileoverview Type definitions for thread-related structures
  */
 
-<<<<<<< HEAD
 // eslint-disable-next-line @nx/enforce-module-boundaries
-import {MessageEvent, ToolRequestEvent, ToolResponseEvent} from "../shared/coday-events"
-=======
 import {MessageEvent, ToolRequestEvent, ToolResponseEvent} from '../shared/coday-events'
->>>>>>> eaf01066
 
 /**
  * Union type representing all possible message types in a thread:
