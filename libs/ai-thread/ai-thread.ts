--- conflicted
+++ resolved
@@ -139,11 +139,7 @@
 
     // Filter oversized tool responses before partitioning (truncate those >50% of budget)
     const maxSingleMessageSize = Math.floor(maxChars * 0.5)
-<<<<<<< HEAD
     const filteredMessages = relevantMessages.map((msg) => {
-=======
-    const filteredMessages = this.messages.map((msg) => {
->>>>>>> d90d2493
       if (msg instanceof ToolResponseEvent && msg.length > maxSingleMessageSize) {
         const truncateAt = Math.floor(maxChars * 0.15)
         const output = msg.getTextOutput()
