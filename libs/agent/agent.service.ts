--- conflicted
+++ resolved
@@ -42,11 +42,7 @@
       // Load from coday.yml agents section first
       if (context.project.agents?.length) {
         for (const def of context.project.agents) {
-<<<<<<< HEAD
           this.addDefinition(def)
-=======
-          await this.tryAddAgent(def, context)
->>>>>>> 04fde80b
         }
       }
 
@@ -64,16 +60,7 @@
       // If no agents were loaded, use Coday as backup
       if (this.agents.size === 0) {
         console.log('No agents configured, using Coday as backup agent')
-<<<<<<< HEAD
         this.addDefinition(CodayAgentDefinition)
-=======
-        await this.tryAddAgent(CodayAgentDefinition, context)
-      }
-
-      const agentNames = Array.from(this.agents.values()).map((a) => `  - ${a.name}`)
-      if (agentNames.length > 1) {
-        this.interactor.displayText(`Loaded agents (callable with '@[agent name]'):\n${agentNames.join('\n')}`)
->>>>>>> 04fde80b
       }
     } catch (error) {
       console.error('Failed to initialize agents:', error)
