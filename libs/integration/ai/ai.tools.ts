import { Agent, CommandContext, Interactor } from '../../model'
import { AssistantToolFactory, CodayTool } from '../assistant-tool-factory'
import { FunctionTool } from '../types'
import { AgentService } from '../../agent'
import { filter, lastValueFrom, Observable, tap } from 'rxjs'
import { CodayEvent, MessageEvent } from '../../shared'
import { AiThread } from '../../ai-thread/ai-thread'

export class AiTools extends AssistantToolFactory {
<<<<<<< HEAD
  constructor(
    interactor: Interactor,
    private agentService: AgentService
  ) {
=======
  name = 'AI'

  constructor(interactor: Interactor) {
>>>>>>> 04fde80b
    super(interactor)
  }

  protected hasChanged(context: CommandContext): boolean {
    return true
  }

  protected buildTools(context: CommandContext): CodayTool[] {
    const result: CodayTool[] = []

    const delegate = async ({ task, agentName }: { task: string; agentName: string | undefined }) => {
      if (context.stackDepth <= 0)
        return 'Delegation not allowed, either permanently, or existing capacity already used.'

      this.interactor.displayText(`DELEGATING to agent ${agentName} the task:\n${task}`)
      let agent: Agent | undefined
      if (agentName) {
        const matchingAgents = await this.agentService.findAgentByNameStart(agentName, context)
        if (matchingAgents.length === 0) {
          const output = `Agent ${agentName} not found.`
          this.interactor.displayText(output)
          return output
        }

        if (matchingAgents.length > 1) {
          const output = `Multiple agents found for: '${agentName}', possible matches: ${matchingAgents.map((a) => a.name).join(', ')}.`
          this.interactor.displayText(output)
          return output
        }

        agent = matchingAgents[0]
      } else {
        agent = await this.agentService.findByName('coday', context)
        if (!agent) {
          const output = `No default agent 'coday' found`
          this.interactor.displayText(output)
          return output + ', select one or avoid delegation.'
        }
      }
      console.log(`Agent identified: ${agent?.name}`)

      const forkedThread: AiThread = context.aiThread!.fork(agentName ? agent.name : undefined)
      const formattedTask: string = `You are given a task to try to complete. This task is part of a broader conversation given for context, but your current focus should be on this precise task:\n\n<task>${task}</task>`

      context.stackDepth--
      const delegatedEvents: Observable<CodayEvent> = (await agent.run(formattedTask, forkedThread)).pipe(
        tap((e) => {
          console.log(`delegated event ${e.type}`)
          let event: CodayEvent = e
          if (e instanceof MessageEvent) {
            event = new MessageEvent({ ...e, name: `-> ${e.name}` })
            // if (!e.name.startsWith("->")) {
            this.interactor.displayText(e.content, (event as MessageEvent).name)
            // }
          }
          this.interactor.sendEvent(event)
        })
      )
      const lastEvent = await lastValueFrom(delegatedEvents.pipe(filter((e) => e instanceof MessageEvent)))
      context.stackDepth++
      context.aiThread!.merge(forkedThread)
      return lastEvent.content
    }

    const agentSummaries = this.agentService
      .listAgentSummaries()
      .map((a) => `  - ${a.name} : ${a.description}`)
      .join('\n')
    const delegateTool: FunctionTool<{ task: string; agentName: string | undefined }> = {
      type: 'function',
      function: {
        name: 'delegate',
        description: `Delegate the completion of a task to another available agent among:
${agentSummaries}

These agents are LLM-based, so you should assess if the task was correctly executed, and call again the agent if not sufficient or need to adapt. Agents can be called again without loosing their context if more information is needed.
`,
        parameters: {
          type: 'object',
          properties: {
            agentName: {
              type: 'string',
              description:
                'Optional: name of the agent to target. Selects default agent if missing, fails if name is not matching. Recommended to select one fit for the task for relevant results.',
            },
            // withoutContext: {
            //   type: 'boolean',
            //   description: 'If present and true, delegates without the current conversation context. To use only for constrained agents that explicitly mention a limited context.'
            // },
            task: {
              type: 'string',
              description: `Description of the task to delegate, should contain:
                
  - intent
  - constraints
  - definition of done
  
  Take care to rephrase it as if you are the originator of the task.
                `,
            },
          },
        },
        parse: JSON.parse,
        function: delegate,
      },
    }
    result.push(delegateTool)

    if (!context.oneshot) {
      const queryUser = ({ message }: { message: string }) => {
        const command = `add-query ${message}`
        context.addCommands(command)
        return 'Query successfully queued, user will maybe answer later.'
      }

      const queryUserTool: FunctionTool<{ message: string }> = {
        type: 'function',
        function: {
          name: 'queryUser',
          description:
            'Queues asynchronously a query (question or request) for the user who may answer later, after this current run. IMPORTANT: Use this tool only when necessary, as it interrupts the flow of execution to seek user input.',
          parameters: {
            type: 'object',
            properties: {
              message: {
                type: 'string',
                description: 'The query to be added to the queue for user answer.',
              },
            },
          },
          parse: JSON.parse,
          function: queryUser,
        },
      }
      result.push(queryUserTool)
    }

    return result
  }
}<|MERGE_RESOLUTION|>--- conflicted
+++ resolved
@@ -7,16 +7,12 @@
 import { AiThread } from '../../ai-thread/ai-thread'
 
 export class AiTools extends AssistantToolFactory {
-<<<<<<< HEAD
+  name = 'AI'
+
   constructor(
     interactor: Interactor,
     private agentService: AgentService
   ) {
-=======
-  name = 'AI'
-
-  constructor(interactor: Interactor) {
->>>>>>> 04fde80b
     super(interactor)
   }
 
