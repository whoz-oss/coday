import { IntegrationService } from '../../service/integration.service'
import { CommandContext, Interactor } from '../../model'
import { AssistantToolFactory, CodayTool } from '../assistant-tool-factory'
import { FunctionTool } from '../types'
<<<<<<< HEAD
import { AsyncAssistantToolFactory } from '../async-assistant-tool-factory'
import { searchJiraIssuesWithAI } from './search-jira-issues'
import { addJiraComment } from './add-jira-comment'
import { retrieveJiraIssue } from './retrieve-jira-issue'
import { countJiraIssues } from './count-jira-issues'
import { JiraService } from './jira.service'
import { validateJqlOperators } from './jira.helpers'

export class JiraTools extends AsyncAssistantToolFactory {
  private jiraService: JiraService

=======
import { searchJiraIssuesWithAI } from './search-jira-issues'
import { addJiraComment } from './add-jira-comment'
import { retrieveJiraIssue } from './retrieve-jira-issue'
import { jiraFieldMappingCache } from './jira-field-mapping-cache'

export class JiraTools extends AssistantToolFactory {
  name = 'JIRA'

>>>>>>> 1d537cbc
  constructor(
    interactor: Interactor,
    private integrationService: IntegrationService
  ) {
    super(interactor)
    this.jiraService = new JiraService(interactor, integrationService)
  }

  protected async buildTools(context: CommandContext, agentName: string): Promise<CodayTool[]> {
    const result: CodayTool[] = []
    if (!this.integrationService.hasIntegration('JIRA')) {
      return result
    }

    const jiraBaseUrl = this.integrationService.getApiUrl('JIRA')
    const jiraUsername = this.integrationService.getUsername('JIRA')
    const jiraApiToken = this.integrationService.getApiKey('JIRA')
    if (!(jiraBaseUrl && jiraUsername && jiraApiToken)) {
      return result
    }

<<<<<<< HEAD
=======
    // Get field mapping from cache service with 8-hour TTL
    const { description: customFieldMappingDescription } = await jiraFieldMappingCache.getMappingForInstance(
      jiraBaseUrl,
      jiraApiToken,
      jiraUsername,
      this.interactor,
      50
    )

>>>>>>> 1d537cbc
    const retrieveIssue = ({ ticketId }: { ticketId: string }) => {
      return retrieveJiraIssue(ticketId, jiraBaseUrl, jiraApiToken, jiraUsername, this.interactor)
    }
    const retrieveJiraTicketFunction: FunctionTool<{
      ticketId: string
    }> = {
      type: 'function',
      function: {
        name: 'retrieveJiraIssue',
        description: 'Retrieve Jira issue details by ticket ID.',
        parameters: {
          type: 'object',
          properties: {
            ticketId: { type: 'string', description: 'Jira issue ID' },
          },
        },
        parse: JSON.parse,
        function: retrieveIssue,
      },
    }

    const searchJiraIssuesFunction: FunctionTool<{
      jql: string
      nextPageToken?: string | undefined
      maxResults: number
      fields: string[]
    }> = {
      type: 'function',
      function: {
        name: 'searchJiraIssues',
        description: `Perform a flexible search across Jira issues using a jql query based on natural language.
        WORKFLOW:
           a) From the fieldMappingInfo get the relevant query keys.
           b) For each query key get the allowed operators.
           b) Use the query key and only the allowed operators to create the jql.
           d) Explicitly calling out the JQL URL
           e) If more results available, current page results are displayed, user is prompted for next page, if confirmed, call again with provided nextPageToken
        `,
        parameters: {
          type: 'object',
          properties: {
            jql: {
              type: 'string',
              description: `JQL query for searching issues`,
            },
            nextPageToken: {
              type: 'string',
              description: 'Token to fetch next page. Omit for first page. Case sensitive. Returns error if invalid.',
            },
            maxResults: {
              type: 'number',
              description:
                'Optional: Maximum number of results to return per page (default: 50, max: 100). Reduce this if context becomes too large.',
            },
            fields: {
              type: 'array',
              items: { type: 'string' },
              description: `Optional: Specify which fields to return.
                Presets available:
                - ["minimal"]: key, summary
                - ["basic"]: key, summary, status
                - ["detailed"]: key, summary, status, description, priority
                - ["dates"]: created, updated, duedate
                - ["navigation"]: key, parent, subtasks, issuelinks
                - ["tracking"]: assignee, reporter, created, updated, status
                Usage options:
                - Use presets: e.g., ["basic", "dates"] combines both presets
                - Individual fields: e.g., ["key", "summary", "status"]
                - Special values: ["*all"] for all fields, ["*navigable"] for navigable fields
                - Custom field values: here is a mapping of all customfield available with a description (first call to this function will return field mapping information).
                  Example flow:
                    1. The user request mention squad or client
                    2. The fields must include customfield_10595 and customfield_10564
                Default: ["basic"] preset`,
            },
          },
        },
        parse: JSON.parse,
        function: async ({ jql, nextPageToken, maxResults, fields }) => {
          // Lazy initialization happens here
          const initResult = await this.jiraService.ensureInitialized()

          // If we just initialized the service, return the field mapping info to the user
          if (initResult.isNewlyInitialized) {
            return {
              fieldMappingInfo: initResult.fieldMappingInfo,
              message: initResult.message,
            }
          }

          // Validate JQL operators before proceeding
          if(initResult.fieldMapping){
            validateJqlOperators(jql, initResult.fieldMapping)
          }

          // Otherwise, proceed with the actual Jira search
          return searchJiraIssuesWithAI({
            jql,
            nextPageToken,
            maxResults,
            fields,
            jiraBaseUrl,
            jiraApiToken,
            jiraUsername,
            interactor: this.interactor,
          })
        },
      },
    }

    const addCommentFunction: FunctionTool<{
      ticketId: string
      comment: string
    }> = {
      type: 'function',
      function: {
        name: 'addJiraComment',
        description: 'Add a comment to a Jira ticket.',
        parameters: {
          type: 'object',
          properties: {
            ticketId: { type: 'string', description: 'Jira ticket ID' },
            comment: { type: 'string', description: 'Comment text to add to the ticket' },
          },
        },
        parse: JSON.parse,
        function: ({ ticketId, comment }) =>
          addJiraComment(ticketId, comment, jiraBaseUrl, jiraApiToken, jiraUsername, this.interactor),
      },
    }

    const countJiraIssuesFunction: FunctionTool<{
      jql: string
    }> = {
      type: 'function',
      function: {
        name: 'countJiraIssues',
        description: `Count the number of jira issues matching the jql. 
        WORKFLOW:
           a) From the fieldMappingInfo get the relevant query keys.
           b) For each query key get the allowed operators.
           b) Use the query key and only the allowed operators to create the jql.
           d) Explicitly calling out the JQL URL
        `,
        parameters: {
          type: 'object',
          properties: {
            jql: {
              type: 'string',
              description: `JQL query for counting issues`,
            },
          },
        },
        parse: JSON.parse,
        function: async ({ jql }) => {
          // Lazy initialization happens here
          const initResult = await this.jiraService.ensureInitialized()

          // If we just initialized the service, return the field mapping info to the user
          if (initResult.isNewlyInitialized) {
            return {
              fieldMappingInfo: initResult.fieldMappingInfo,
              message: initResult.message,
            }
          }

          // Validate JQL operators before proceeding
          if(initResult.fieldMapping){
          validateJqlOperators(jql, initResult.fieldMapping)
          }


          // Otherwise, proceed with the actual count operation
          return countJiraIssues(jql, jiraBaseUrl, jiraApiToken, jiraUsername, this.interactor)
        },
      },
    }

    result.push(retrieveJiraTicketFunction)
    result.push(searchJiraIssuesFunction)
    result.push(addCommentFunction)
    result.push(countJiraIssuesFunction)

    return result
  }
}<|MERGE_RESOLUTION|>--- conflicted
+++ resolved
@@ -2,8 +2,6 @@
 import { CommandContext, Interactor } from '../../model'
 import { AssistantToolFactory, CodayTool } from '../assistant-tool-factory'
 import { FunctionTool } from '../types'
-<<<<<<< HEAD
-import { AsyncAssistantToolFactory } from '../async-assistant-tool-factory'
 import { searchJiraIssuesWithAI } from './search-jira-issues'
 import { addJiraComment } from './add-jira-comment'
 import { retrieveJiraIssue } from './retrieve-jira-issue'
@@ -11,19 +9,9 @@
 import { JiraService } from './jira.service'
 import { validateJqlOperators } from './jira.helpers'
 
-export class JiraTools extends AsyncAssistantToolFactory {
-  private jiraService: JiraService
-
-=======
-import { searchJiraIssuesWithAI } from './search-jira-issues'
-import { addJiraComment } from './add-jira-comment'
-import { retrieveJiraIssue } from './retrieve-jira-issue'
-import { jiraFieldMappingCache } from './jira-field-mapping-cache'
-
 export class JiraTools extends AssistantToolFactory {
   name = 'JIRA'
-
->>>>>>> 1d537cbc
+  private jiraService: JiraService
   constructor(
     interactor: Interactor,
     private integrationService: IntegrationService
@@ -45,18 +33,6 @@
       return result
     }
 
-<<<<<<< HEAD
-=======
-    // Get field mapping from cache service with 8-hour TTL
-    const { description: customFieldMappingDescription } = await jiraFieldMappingCache.getMappingForInstance(
-      jiraBaseUrl,
-      jiraApiToken,
-      jiraUsername,
-      this.interactor,
-      50
-    )
-
->>>>>>> 1d537cbc
     const retrieveIssue = ({ ticketId }: { ticketId: string }) => {
       return retrieveJiraIssue(ticketId, jiraBaseUrl, jiraApiToken, jiraUsername, this.interactor)
     }
@@ -148,7 +124,7 @@
           }
 
           // Validate JQL operators before proceeding
-          if(initResult.fieldMapping){
+          if (initResult.fieldMapping) {
             validateJqlOperators(jql, initResult.fieldMapping)
           }
 
@@ -224,10 +200,9 @@
           }
 
           // Validate JQL operators before proceeding
-          if(initResult.fieldMapping){
-          validateJqlOperators(jql, initResult.fieldMapping)
-          }
-
+          if (initResult.fieldMapping) {
+            validateJqlOperators(jql, initResult.fieldMapping)
+          }
 
           // Otherwise, proceed with the actual count operation
           return countJiraIssues(jql, jiraBaseUrl, jiraApiToken, jiraUsername, this.interactor)
