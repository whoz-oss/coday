--- conflicted
+++ resolved
@@ -2,7 +2,6 @@
 import { CommandContext } from "./command-context"
 import { Interactor } from "./interactor"
 import {
-<<<<<<< HEAD
   AddMessageHandler,
   CodeFlowHandler,
   CommandHandler,
@@ -14,20 +13,7 @@
   SubTaskHandler, // Import the new handler
 } from "./handler"
 import { SmallTaskFlowHandler } from "./handler/small-task-flow.handler"
-=======
-    AddMessageHandler,
-    CodeFlowHandler,
-    CommandHandler,
-    ConfigHandler,
-    DebugHandler,
-    GitHandler,
-    OpenaiHandler,
-    RunBashHandler,
-    SubTaskHandler // Import the new handler
-} from "./handler";
-import {SmallTaskFlowHandler} from "./handler/small-task-flow.handler";
-import { GitlabReviewHandler } from "./handler/gitlab-review.handler";  // Import the new handler
->>>>>>> fb840eef
+import { GitlabReviewHandler } from "./handler/gitlab-review.handler"
 
 const MAX_ITERATIONS = 100
 
@@ -38,7 +24,6 @@
 }
 
 export class Coday {
-<<<<<<< HEAD
   userInfo: os.UserInfo<string>
   context: CommandContext | null = null
   configHandler: ConfigHandler
@@ -67,10 +52,11 @@
       new DebugHandler(interactor),
       new CodeFlowHandler(),
       new SmallTaskFlowHandler(),
+        new SubTaskHandler(interactor),
       new SubTaskHandler(interactor),
       new AddMessageHandler(interactor, this.openaiHandler.openaiClient), // TODO: rework this bad pattern, expose openaiClient otherwise ?
-      this.openaiHandler,
     ]
+      this.handlers.push(this.openaiHandler) // IMPORTANT, keep in last position, openai is the least priority handler
   }
 
   async run(): Promise<void> {
@@ -85,130 +71,6 @@
         if (!this.options.interactive && !this.context) {
           this.interactor.error("Could not initialize context")
           break
-=======
-
-    userInfo: os.UserInfo<string>
-    context: CommandContext | null = null
-    configHandler: ConfigHandler
-
-    // Properties from MainHandler
-    commandWord: string = ''
-    description: string = ''
-    exitWord = 'exit'
-    resetWord = 'reset'
-    handlers: CommandHandler[]
-    openaiHandler: OpenaiHandler
-    maxIterations: number
-
-    constructor(private interactor: Interactor, private options: CodayOptions) {
-        this.userInfo = os.userInfo()
-        this.configHandler = new ConfigHandler(interactor, this.userInfo.username)
-        this.openaiHandler = new OpenaiHandler(interactor)
-        this.maxIterations = MAX_ITERATIONS
-        this.handlers = [
-            this.configHandler,
-            new GitHandler(interactor),
-            new RunBashHandler(interactor),
-            new DebugHandler(interactor),
-            new CodeFlowHandler(),
-            new SmallTaskFlowHandler(),
-            new SubTaskHandler(interactor),
-            new GitlabReviewHandler(),
-            new AddMessageHandler(interactor, this.openaiHandler.openaiClient), // TODO: rework this bad pattern, expose openaiClient otherwise ?
-        ]
-        this.handlers.push(this.openaiHandler) // IMPORTANT, keep in last position, openai is the least priority handler
-    }
-
-    async run(): Promise<void> {
-        let prompts = this.options.prompts ? [...this.options.prompts] : []
-        // Main loop to keep waiting for user input
-        do {
-            // initiate context in loop for when context is cleared
-            if (!this.context) {
-                this.context = await this.configHandler.initContext(this.options.project)
-                if (!this.options.interactive && !this.context) {
-                    this.interactor.error("Could not initialize context")
-                    break
-                }
-                continue
-            }
-
-            let userCommand: string
-            if (prompts.length) {
-                // if initial prompt(s), set the first as userCommand and add the others to the queue
-                userCommand = prompts.shift()!
-                if (prompts.length) {
-                    this.context.addCommands(...prompts)
-                    prompts = [] // clear the prompts
-                }
-            } else if (this.options.interactive) {
-                // allow user input
-                userCommand = this.interactor.promptText(`${this.userInfo.username}`)
-            } else {
-                // default case: no initial prompt and not interactive = get out
-                break
-            }
-
-            // quit loop if user wants to exit
-            if (userCommand === this.exitWord) {
-                break
-            }
-            // reset context and project selection
-            if (userCommand === this.resetWord) {
-                this.context = null
-                this.openaiHandler.reset()
-                this.configHandler.resetProjectSelection()
-                continue
-            }
-
-            // add the user command to the queue and let handlers decompose it in many and resolve them ultimately
-            this.context.addCommands(userCommand)
-
-            this.context = await this.handle(userCommand, this.context)
-
-        } while (this.options.interactive)
-    }
-
-    async handle(command: string, context: CommandContext): Promise<CommandContext> {
-        let count = 0
-        let currentCommand: string | undefined = command
-        do {
-            currentCommand = context.getFirstCommand()
-            count++
-            if (this.isHelpAsked(currentCommand)) {
-                this.interactor.displayText("Available commands:")
-                this.interactor.displayText("  - help/h/[nothing] : displays this help message")
-                this.handlers
-                    .slice()
-                    .sort((a, b) => a.commandWord.localeCompare(b.commandWord))
-                    .forEach(h => this.interactor.displayText(`  - ${h.commandWord} : ${h.description}`))
-                this.interactor.displayText("  - [any other text] : defaults to asking the AI with the current context.")
-                this.interactor.displayText(`  - ${this.resetWord} : resets Coday's context`)
-                this.interactor.displayText(`  - ${this.exitWord} : quits the program`)
-                currentCommand = undefined
-                continue
-            }
-            if (!currentCommand) {
-                continue
-            }
-
-            // find first handler
-            const handler: CommandHandler | undefined = this.handlers.find(h => h.accept(currentCommand!, context))
-
-            try {
-                if (handler) {
-                    context = await handler.handle(currentCommand, context)
-                } else {
-                    // default case: repackage the command as an open question for AI
-                    context.addCommands(`${this.openaiHandler.commandWord} ${currentCommand}`)
-                }
-            } catch (error) {
-                this.interactor.error(`An error occurred while trying to process your request: ${error}`)
-            }
-        } while (!!currentCommand && (this.options.interactive || count < this.maxIterations))
-        if (count >= this.maxIterations) {
-            this.interactor.warn('Maximum iterations reached for a command')
->>>>>>> fb840eef
         }
         continue
       }
