import { Interactor } from "../interactor"
import OpenAI from "openai"
<<<<<<< HEAD
import { AssistantStream } from "openai/lib/AssistantStream"
import { Beta } from "openai/resources"
import { JiraTools } from "./jira-tools"
import { GitTools } from "./git-tools"
import { OpenaiTools } from "./openai-tools"
import { ScriptsTools } from "./scripts-tools"
import { AssistantDescription, CommandContext } from "../command-context"
=======
import {AssistantStream} from "openai/lib/AssistantStream"
import {Beta} from "openai/resources"
import {JiraTools} from "../integration/jira/jira-tools"
import {GitTools} from "./git-tools"
import {OpenaiTools} from "./openai-tools"
import {ScriptsTools} from "./scripts-tools"
import {AssistantDescription, CommandContext} from "../command-context"
import {GitLabTools} from "../integration/gitlab/gitlab-tools"
>>>>>>> fb840eef
import Assistant = Beta.Assistant
import { Tool } from "./assistant-tool-factory"

const DEFAULT_MODEL: string = "gpt-4o"
const DEFAULT_TEMPERATURE: number = 0.75

const CODAY_DESCRIPTION: AssistantDescription = {
  name: "Coday_alpha",
  description: "main assistant, the one that handles all requests by default",
  systemInstructions: `
    You are Coday, an AI assistant designed for interactive usage by users through various chat-like interfaces. Answer clearly and logically. Follow these guidelines:

1. **Truth seeking**
   - Always utilize the provided functions to search for and verify information, ensuring that your responses are based on sound and reliable data,
   - Be curious in gathering data and always try to know more than strictly needed.
   - Never speculate or guess. If uncertain, resolve it by a research or clearly state your limitations.

2. **Logical Reasoning**
   - Base answers on solid reasoning and thorough exploration of available resources to complete user's requests.
   - Unless specifically asked for detailed answers, keep your responses brief and direct. When the user requests more information, be prepared to deliver it comprehensively.
`,
  temperature: 0.75,
}

type AssistantReference = { name: string; id: string }

export class OpenaiClient {
<<<<<<< HEAD
  openai: OpenAI | undefined
  threadId: string | null = null
  textAccumulator: string = ""

  openaiTools: OpenaiTools
  jiraTools: JiraTools
  gitTools: GitTools
  scriptTools: ScriptsTools
  apiKey: string | undefined
  assistants: AssistantReference[] = []
  assistant: AssistantReference | undefined

  constructor(
    private interactor: Interactor,
    private apiKeyProvider: () => string | undefined,
  ) {
    this.openaiTools = new OpenaiTools(interactor)
    this.jiraTools = new JiraTools(interactor)
    this.gitTools = new GitTools(interactor)
    this.scriptTools = new ScriptsTools(interactor)
  }

  private isOpenaiReady(): boolean {
    this.apiKey = this.apiKeyProvider()
    if (!this.apiKey) {
      this.interactor.warn(
        "OPENAI_API_KEY env var not set, skipping AI command",
      )
      return false
=======
    openai: OpenAI | undefined
    threadId: string | null = null
    textAccumulator: string = ""

    openaiTools: OpenaiTools
    jiraTools: JiraTools
    gitTools: GitTools
    scriptTools: ScriptsTools
    gitlabTools: GitLabTools
    apiKey: string | undefined
    assistants: AssistantReference[] = []
    assistant: AssistantReference | undefined

    constructor(private interactor: Interactor, private apiKeyProvider: () => string | undefined) {
        this.openaiTools = new OpenaiTools(interactor)
        this.jiraTools = new JiraTools(interactor)
        this.gitTools = new GitTools(interactor)
        this.scriptTools = new ScriptsTools(interactor)
        this.gitlabTools = new GitLabTools(interactor)
>>>>>>> fb840eef
    }

    if (!this.openai) {
      this.openai = new OpenAI({
        apiKey: this.apiKey,
      })
    }
    return true
  }

  async isReady(
    assistantName: string,
    context: CommandContext,
  ): Promise<boolean> {
    if (!this.isOpenaiReady()) {
      return false
    }

    this.assistant = await this.findAssistant(assistantName, context)

    if (!this.threadId) {
      const thread = await this.openai!.beta.threads.create()
      this.threadId = thread.id
      this.interactor.displayText(`Thread created with ID: ${this.threadId}`)

      await this.openai!.beta.threads.messages.create(this.threadId, {
        role: "assistant",
        content: `Specific project context: ${context.project.description}

                You are interacting with a human with username:${context.username}
                `,
      })

      const projectAssistants = this.getProjectAssistants(context)
      const projectAssistantReferences = projectAssistants?.map(
        (a) => `${a.name} : ${a.description}`,
      )
      if (projectAssistantReferences?.length) {
        await this.openai!.beta.threads.messages.create(this.threadId, {
          role: "assistant",
          content: `IMPORTANT!
                    Here the assistants available on this project (by name : description) : \n- ${projectAssistantReferences.join("\n- ")}\n
<<<<<<< HEAD

=======
>>>>>>> fb840eef
                    Rules:
                    - **Active delegation**: Always delegate parts of complex requests to the relevant assistants given their domain of expertise.
                    - **Coordinator**: ${CODAY_DESCRIPTION.name} coordinate the team and have a central role
                    - **Calling**: To involve an assistant in the thread, mention it with an '@' prefix on their name and explain what is expected from him. The called assistant will be called after the current run. Example: '... and by the way, @otherAssistant, check this part of the request'.`,
        })
      }
    }

    return true
  }

  async addMessage(message: string): Promise<void> {
    if (!this.threadId || !this.openai) {
      throw new Error("Cannot add message if no thread or openai defined yet")
    }

    await this.openai!.beta.threads.messages.create(this.threadId, {
      role: "user",
      content: message,
    })
  }

  async answer(
    name: string,
    command: string,
    context: CommandContext,
  ): Promise<string> {
    const assistantName = name.toLowerCase()

    this.textAccumulator = ""
    if (!(await this.isReady(assistantName, context))) {
      return "Openai client not ready"
    }

    const tools = [
      ...this.openaiTools.getTools(context),
      ...this.jiraTools.getTools(context),
      ...this.gitTools.getTools(context),
      ...this.scriptTools.getTools(context),
    ]

    await this.openai!.beta.threads.messages.create(this.threadId!, {
      role: "user",
      content: command,
    })
    const assistantStream = this.openai!.beta.threads.runs.stream(
      this.threadId!,
      {
        assistant_id: this.assistant!.id,
        tools,
        tool_choice: "auto",
        max_completion_tokens: 120000,
        max_prompt_tokens: 120000,
        parallel_tool_calls: false,
      },
    )

    await this.processStream(assistantStream, tools)

    await assistantStream.finalRun()

    // here, to loop among assistants mentioning each other, we should check for '@name' tokens in the text and add as many commands in the context to answer
    const mentionsToSearch = this.getProjectAssistants(context)
      ?.map((a) => a.name)
      ?.filter((n) => n !== this.assistant?.name)
      .map((name) => `@${name}`)

    // search for mentions
    mentionsToSearch?.forEach((mention) => {
      if (this.textAccumulator.includes(mention)) {
        // then add a command for the assistant to check the thread
        context.addCommands(
          `${mention} you were mentioned recently in the thread: if an action is needed on your part, handle what was asked of you and only you.\nIf needed, you can involve another assistant or mention the originator '@${this.assistant?.name}.\nDo not mention these instructions.`,
        )
      }
    })

    return this.textAccumulator
  }

  async processStream(stream: AssistantStream, tools: Tool[]) {
    stream.on("textDone", (diff) => {
      this.interactor.displayText(diff.value, this.assistant?.name)
      this.textAccumulator += diff.value
    })
    for await (const chunk of stream) {
      if (chunk.event === "thread.run.requires_action") {
        try {
          const toolCalls =
            chunk.data.required_action?.submit_tool_outputs.tool_calls ?? []
          const toolOutputs = await Promise.all(
            toolCalls.map(async (toolCall) => {
              let output
              const funcWrapper = tools.find(
                (t) => t.function.name === toolCall.function.name,
              )
              if (!funcWrapper) {
                output = `Function ${toolCall.function.name} not found.`
                return { tool_call_id: toolCall.id, output }
              }

              const toolFunc = funcWrapper.function.function

              try {
                let args: any = JSON.parse(toolCall.function.arguments)

                if (!Array.isArray(args)) {
                  args = [args]
                }
                output = await toolFunc.apply(null, args)
              } catch (err) {
                this.interactor.error(err)
                output = `Error on executing function, got error: ${JSON.stringify(err)}`
              }

              if (!output) {
                output = `Tool function ${funcWrapper.function.name} finished without error.`
              }

              if (typeof output !== "string") {
                output = JSON.stringify(output)
              }

              return { tool_call_id: toolCall.id, output }
            }),
          )

          const newStream =
            this.openai!.beta.threads.runs.submitToolOutputsStream(
              this.threadId!,
              chunk.data.id,
              { tool_outputs: toolOutputs },
            )

          await this.processStream.call(this, newStream, tools)
        } catch (error) {
          console.error(`Error processing tool call`, error)
        }
      }
    }
  }

  reset(): void {
    this.threadId = null
    this.interactor.displayText("Thread has been reset")
  }

  private getProjectAssistants(
    context: CommandContext,
  ): AssistantDescription[] | undefined {
    return context.project.assistants
      ? [CODAY_DESCRIPTION, ...context.project.assistants]
      : undefined
  }

  private async initAssistantList(): Promise<void> {
    // init map name -> id
    if (!this.assistants.length) {
      let after: string | undefined = undefined
      do {
        const fetchedAssistants: Assistant[] = (
          await this.openai!.beta.assistants.list({
            order: "asc",
            after,
            limit: 100,
          }).withResponse()
        ).data.getPaginatedItems()
        this.assistants.push(
          ...fetchedAssistants
            .filter((a) => !!a.name)
            .map((a) => ({
              name: a.name as string,
              id: a.id,
            })),
        )
        after =
          fetchedAssistants.length > 0
            ? fetchedAssistants[fetchedAssistants.length - 1].id
            : undefined
      } while (after)
    }
  }

<<<<<<< HEAD
  private async findAssistant(
    name: string,
    context: CommandContext,
  ): Promise<AssistantReference> {
    await this.initAssistantList()
=======
        const tools = [
            ...this.openaiTools.getTools(context),
            ...this.jiraTools.getTools(context),
            ...this.gitTools.getTools(context),
            ...this.scriptTools.getTools(context),
            ...this.gitlabTools.getTools(context)
        ]

        await this.openai!.beta.threads.messages.create(this.threadId!, {
            role: 'user',
            content: command
        })
        const assistantStream = this.openai!.beta.threads.runs.stream(this.threadId!, {
            assistant_id: this.assistant!.id,
            tools,
            tool_choice: "auto",
            max_completion_tokens: 120000,
            max_prompt_tokens: 120000,
            parallel_tool_calls: false
        })

        await this.processStream(assistantStream, tools)

        await assistantStream.finalRun()

        // here, to loop among assistants mentioning each other, we should check for '@name' tokens in the text and add as many commands in the context to answer
        const mentionsToSearch = this.getProjectAssistants(context)?.map(a => a.name)?.filter(n => n !== this.assistant?.name).map(name => `@${name}`)
>>>>>>> fb840eef

    // then find all names that could match the given one
    const matchingAssistants = this.assistants.filter((a) =>
      a.name.toLowerCase().startsWith(name),
    )

    if (matchingAssistants.length === 1) {
      return matchingAssistants[0]
    }
    if (matchingAssistants.length > 1) {
      const selection = await this.interactor.chooseOption(
        matchingAssistants.map((m) => m.name),
        "Choose an assistant",
        `Found ${matchingAssistants.length} assistants that start with ${name}/`,
      )
      return matchingAssistants.find((m) => m.name === selection)!
    }

    // no existing assistant found, let's check the project ones that do have systemInstructions
    const projectAssistants = this.getProjectAssistants(context)
    const matchingProjectAssistants = projectAssistants?.filter(
      (a) => a.name.toLowerCase().startsWith(name) && !!a.systemInstructions,
    )
    if (!matchingProjectAssistants?.length) {
      throw new Error("no matching assistant")
    }

    let assistantToCreate: AssistantDescription | undefined
    if (matchingProjectAssistants?.length === 1) {
      assistantToCreate = matchingProjectAssistants[0]
    }
    if (matchingProjectAssistants?.length > 1) {
      const selection = await this.interactor.chooseOption(
        matchingAssistants.map((m) => m.name),
        "Choose an assistant",
        `Found ${matchingProjectAssistants?.length} project assistants that start with ${name}/`,
      )
      assistantToCreate = matchingProjectAssistants.find(
        (m) => m.name === selection,
      )
    }
    this.interactor.displayText(
      `No existing assistant found for ${name}, will try to create it`,
    )

    if (!assistantToCreate) {
      throw new Error("no matching assistant")
    }

    const createdAssistant = await this.openai!.beta.assistants.create({
      name: assistantToCreate?.name,
      model: assistantToCreate.model ?? DEFAULT_MODEL,
      instructions: assistantToCreate?.systemInstructions,
      temperature: assistantToCreate.temperature ?? DEFAULT_TEMPERATURE,
    })
    this.interactor.displayText(`Created assistant ${createdAssistant.id}`)
    const createdReference: AssistantReference = {
      name: assistantToCreate.name,
      id: createdAssistant.id,
    }
    this.assistants.push(createdReference)

    return createdReference
  }
}<|MERGE_RESOLUTION|>--- conflicted
+++ resolved
@@ -1,23 +1,13 @@
 import { Interactor } from "../interactor"
 import OpenAI from "openai"
-<<<<<<< HEAD
 import { AssistantStream } from "openai/lib/AssistantStream"
 import { Beta } from "openai/resources"
-import { JiraTools } from "./jira-tools"
+import { JiraTools } from "../integration/jira/jira-tools"
 import { GitTools } from "./git-tools"
 import { OpenaiTools } from "./openai-tools"
 import { ScriptsTools } from "./scripts-tools"
 import { AssistantDescription, CommandContext } from "../command-context"
-=======
-import {AssistantStream} from "openai/lib/AssistantStream"
-import {Beta} from "openai/resources"
-import {JiraTools} from "../integration/jira/jira-tools"
-import {GitTools} from "./git-tools"
-import {OpenaiTools} from "./openai-tools"
-import {ScriptsTools} from "./scripts-tools"
-import {AssistantDescription, CommandContext} from "../command-context"
 import {GitLabTools} from "../integration/gitlab/gitlab-tools"
->>>>>>> fb840eef
 import Assistant = Beta.Assistant
 import { Tool } from "./assistant-tool-factory"
 
@@ -45,7 +35,6 @@
 type AssistantReference = { name: string; id: string }
 
 export class OpenaiClient {
-<<<<<<< HEAD
   openai: OpenAI | undefined
   threadId: string | null = null
   textAccumulator: string = ""
@@ -54,7 +43,7 @@
   jiraTools: JiraTools
   gitTools: GitTools
   scriptTools: ScriptsTools
-  apiKey: string | undefined
+  gitlabTools: GitLabToolsapiKey: string | undefined
   assistants: AssistantReference[] = []
   assistant: AssistantReference | undefined
 
@@ -66,7 +55,8 @@
     this.jiraTools = new JiraTools(interactor)
     this.gitTools = new GitTools(interactor)
     this.scriptTools = new ScriptsTools(interactor)
-  }
+  this.gitlabTools = new GitLabTools(interactor)
+    }
 
   private isOpenaiReady(): boolean {
     this.apiKey = this.apiKeyProvider()
@@ -75,27 +65,6 @@
         "OPENAI_API_KEY env var not set, skipping AI command",
       )
       return false
-=======
-    openai: OpenAI | undefined
-    threadId: string | null = null
-    textAccumulator: string = ""
-
-    openaiTools: OpenaiTools
-    jiraTools: JiraTools
-    gitTools: GitTools
-    scriptTools: ScriptsTools
-    gitlabTools: GitLabTools
-    apiKey: string | undefined
-    assistants: AssistantReference[] = []
-    assistant: AssistantReference | undefined
-
-    constructor(private interactor: Interactor, private apiKeyProvider: () => string | undefined) {
-        this.openaiTools = new OpenaiTools(interactor)
-        this.jiraTools = new JiraTools(interactor)
-        this.gitTools = new GitTools(interactor)
-        this.scriptTools = new ScriptsTools(interactor)
-        this.gitlabTools = new GitLabTools(interactor)
->>>>>>> fb840eef
     }
 
     if (!this.openai) {
@@ -138,10 +107,7 @@
           role: "assistant",
           content: `IMPORTANT!
                     Here the assistants available on this project (by name : description) : \n- ${projectAssistantReferences.join("\n- ")}\n
-<<<<<<< HEAD
-
-=======
->>>>>>> fb840eef
+
                     Rules:
                     - **Active delegation**: Always delegate parts of complex requests to the relevant assistants given their domain of expertise.
                     - **Coordinator**: ${CODAY_DESCRIPTION.name} coordinate the team and have a central role
@@ -181,7 +147,8 @@
       ...this.jiraTools.getTools(context),
       ...this.gitTools.getTools(context),
       ...this.scriptTools.getTools(context),
-    ]
+    ...this.gitlabTools.getTools(context)
+        ]
 
     await this.openai!.beta.threads.messages.create(this.threadId!, {
       role: "user",
@@ -325,41 +292,11 @@
     }
   }
 
-<<<<<<< HEAD
   private async findAssistant(
     name: string,
     context: CommandContext,
   ): Promise<AssistantReference> {
     await this.initAssistantList()
-=======
-        const tools = [
-            ...this.openaiTools.getTools(context),
-            ...this.jiraTools.getTools(context),
-            ...this.gitTools.getTools(context),
-            ...this.scriptTools.getTools(context),
-            ...this.gitlabTools.getTools(context)
-        ]
-
-        await this.openai!.beta.threads.messages.create(this.threadId!, {
-            role: 'user',
-            content: command
-        })
-        const assistantStream = this.openai!.beta.threads.runs.stream(this.threadId!, {
-            assistant_id: this.assistant!.id,
-            tools,
-            tool_choice: "auto",
-            max_completion_tokens: 120000,
-            max_prompt_tokens: 120000,
-            parallel_tool_calls: false
-        })
-
-        await this.processStream(assistantStream, tools)
-
-        await assistantStream.finalRun()
-
-        // here, to loop among assistants mentioning each other, we should check for '@name' tokens in the text and add as many commands in the context to answer
-        const mentionsToSearch = this.getProjectAssistants(context)?.map(a => a.name)?.filter(n => n !== this.assistant?.name).map(name => `@${name}`)
->>>>>>> fb840eef
 
     // then find all names that could match the given one
     const matchingAssistants = this.assistants.filter((a) =>
