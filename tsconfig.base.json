{
  "compileOnSave": false,
  "compilerOptions": {
    "allowSyntheticDefaultImports": true,
    "baseUrl": ".",
    "declaration": false,
    "emitDecoratorMetadata": true,
    "experimentalDecorators": true,
    "importHelpers": true,
    "lib": ["ESNext", "dom"],
    "module": "esnext",
    "moduleResolution": "node",
    "noUnusedLocals": true,
    "outDir": "./dist/out-tsc",
    "paths": {
<<<<<<< HEAD
      "@coday/ai-thread/*": ["libs/ai-thread/*"],
      "@coday/core": ["libs/coday.ts"],
      "@coday/model/*": ["libs/model/*"],
      "@coday/options": ["libs/options.ts"],
      "@coday/shared/*": ["libs/shared/*"]
=======
      "@coday/ai-thread/*": [
        "libs/ai-thread/*"
      ],
      "@coday/core": [
        "libs/coday.ts"
      ],
      "@coday/options": [
        "libs/options.ts"
      ],
      "@coday/model/*": [
        "libs/model/*"
      ],
      "@coday/shared/*": [
        "libs/shared/*"
      ],
      "@coday/service/*": [
        "libs/service/*"
      ]
>>>>>>> eaf01066
    },
    "skipDefaultLibCheck": true,
    "skipLibCheck": true,
    "sourceMap": true,
    "strict": true,
    "target": "ESNext",
    "typeRoots": ["node_modules/@types"]
  },
  "exclude": ["node_modules", "tmp"]
}<|MERGE_RESOLUTION|>--- conflicted
+++ resolved
@@ -13,32 +13,14 @@
     "noUnusedLocals": true,
     "outDir": "./dist/out-tsc",
     "paths": {
-<<<<<<< HEAD
       "@coday/ai-thread/*": ["libs/ai-thread/*"],
       "@coday/core": ["libs/coday.ts"],
       "@coday/model/*": ["libs/model/*"],
       "@coday/options": ["libs/options.ts"],
-      "@coday/shared/*": ["libs/shared/*"]
-=======
-      "@coday/ai-thread/*": [
-        "libs/ai-thread/*"
-      ],
-      "@coday/core": [
-        "libs/coday.ts"
-      ],
-      "@coday/options": [
-        "libs/options.ts"
-      ],
-      "@coday/model/*": [
-        "libs/model/*"
-      ],
-      "@coday/shared/*": [
-        "libs/shared/*"
-      ],
+      "@coday/shared/*": ["libs/shared/*"],
       "@coday/service/*": [
         "libs/service/*"
       ]
->>>>>>> eaf01066
     },
     "skipDefaultLibCheck": true,
     "skipLibCheck": true,
