<div align="center">

<img src="apps/client/public/CODAY-Logo.png" alt="Coday Logo" width="200"/>

# Coday

<<<<<<< HEAD
**A lightweight agentic framework**
=======
This project is an agentic framework leveraging existing LLMs to let you define your agents on your projects.

## Features

- **Multi-Agent Support**: Define and configure custom AI agents for your projects
- **Multiple LLM Providers**: Support for OpenAI, Anthropic, and other AI providers
- **Web, Desktop & Terminal Interfaces**: Choose between browser-based, native desktop app, or command-line interaction
- **Project-Based Configuration**: Scope agents and settings to specific projects
- **Webhook Integration**: Trigger AI agent interactions programmatically from external systems
- **Memory Management**: Persistent conversation history and context
- **Tool Integration**: Extensible tool system for file operations, code analysis, and more

There are several ways to use Coday:

- as a dev-dep of a code project: uses the published npm package to run locally
- as a desktop app: uses the Electron-based desktop application (coming soon)
- as a contributor through a clone of this repo
- as a non-dev through a deployed instance (details coming soon...⏳)

## Use as dev-dep

When in the context of a code project, use the npm package to run locally through the web interface.

1. Check dependencies
    - node.js (v14.x or later)
    - npm (v6.x or later)
    - tsx (v4)

2. Add npm package

    ```sh
    pnpm add --dev @whoz-oss/coday-web@latest
    ```

    ```sh
    npm install @whoz-oss/coday-web@latest --save-dev
    ```

2. Add start script in `package.json`

    ```json
    {
      "scripts": {
        "coday": "npx @whoz-oss/coday-web --no_auth"
      }
    }
    ```
3. Add the run config in your IDE (up to you)
4. Run the script, open `http://localhost:300x` (link in terminal) and setup the first Coday project

## Use through repo clone

1. Check dependencies
   - Node.js (v14.x or later)
   - npm (v6.x or later)
   - git
   - pnpm
2. Clone the repo
   ```sh
   # through ssh
   git clone git@github.com:whoz-oss/coday.git
>>>>>>> 2e7d50d2

[![License](https://img.shields.io/badge/license-MIT-blue.svg)](LICENSE)
[![Node](https://img.shields.io/badge/node-%3E%3D22-brightgreen.svg)](https://nodejs.org)

[Documentation](docs/README.md) • [Getting Started](docs/02-getting-started/installation.md) • [Configuration](docs/04-configuration/configuration-levels.md) • [GitHub](https://github.com/whoz-oss/coday)

</div>

---

## What is Coday?

Coday is a **conversation-based agentic framework** that helps developers work with AI agents on existing projects. It provides natural language interaction with AI through a web interface, supporting multiple AI providers (OpenAI, Anthropic, etc.) and extensive customization.

### Key Features

✨ **Web Interface** - Modern browser-based interface with rich formatting  
🤖 **Custom Agents** - Define specialized agents for your project's needs  
🔌 **Provider Agnostic** - OpenAI, Anthropic, or any compatible AI provider  
🛠️ **Extensible Tools** - Built-in tools plus MCP (Model Context Protocol) integrations  
💾 **Memory System** - Persistent context and knowledge across conversations  
📁 **Project-Scoped** - Configuration and context tied to your codebase  
🎯 **Webhook Support** - Programmatic API for external integrations

## Quick Start

### Prerequisites

- Node.js 22+ 
- npm (comes with Node.js)
- ripgrep (to install through `brew install ripgrep`)
- (have `ANTHROPIC_API_KEY` and/or `OPENAI_API_KEY` as env vars)

That's it!

### Launch Coday

```bash
  npx --yes @whoz-oss/coday-web
```

This command will:
1. Download the latest version (if needed)
2. Start the web server
3. Open your browser at `http://localhost:3000`
4. Run from the directory you were at

**📖 For detailed setup instructions**, see [Installation Guide](docs/02-getting-started/installation.md).

## First Steps

1. **Launch Coday** - Run `npx --yes @whoz-oss/coday-web`
2. **Create/Select Project** - Point Coday to your project directory
3. **Configure AI Provider** - Add your OpenAI or Anthropic API key
4. **Start Conversation** - Type your first message to an agent

**📖 Complete walkthrough**: [Your First Conversation](docs/02-getting-started/first-conversation.md)

## Documentation

### 🚀 Getting Started
- [Introduction](docs/01-introduction/introduction.md) - What is Coday and how to think about it
- [Installation](docs/02-getting-started/installation.md)
- [Launching Coday](docs/02-getting-started/launching.md)
- [First Conversation](docs/02-getting-started/first-conversation.md)

### 💻 Using Coday
- [Interface Basics](docs/03-using-coday/interface-basics.md)
- [Working with Agents](docs/03-using-coday/working-with-agents.md)
- [Conversation Management](docs/03-using-coday/conversation-management.md)

### ⚙️ Configuration
- [Configuration Levels](docs/04-configuration/configuration-levels.md)
- [User Configuration](docs/04-configuration/user-config.md)
- [Project Configuration](docs/04-configuration/project-config.md)
- [Agent Configuration](docs/04-configuration/agents.md)
- [MCP Integrations](docs/04-configuration/mcp-integrations.md)

### 🎯 Working Effectively
- [Prompting Strategies](docs/05-working-effectively/prompting-strategies.md)
- [Context and Memory](docs/05-working-effectively/context-and-memory.md)
- [Detecting Hallucinations](docs/05-working-effectively/detecting-hallucinations.md)
- [Iterative Workflows](docs/05-working-effectively/iterative-workflows.md)
- [Agent Design](docs/05-working-effectively/agent-design.md)
- [Agent Tooling](docs/05-working-effectively/agent-tooling.md)

### 🆘 Help
- [Troubleshooting](docs/troubleshooting.md)
- [Architecture](docs/to-rework/ARCHITECTURE.md) (technical)
- [Development Workflow](docs/to-rework/DEV_WORKFLOW.md) (contributors)

## Configuration Example

Create a `coday.yaml` in your project root:

```yaml
description: |
  Brief description of your project for AI context.

ai:
  - name: anthropic
    apiKey: sk-**ABCD
  - name: openai
    apiKey: sk-**EFGH    

agents:
  - name: backend-expert
    description: backend specialist
    instructions: |
      You specialize in backend development.
      Focus on API design, database optimization, and performance.
```

**📖 See [Project Configuration](docs/04-configuration/project-config.md) for complete guide.**

### Contributing

We welcome contributions! Please see:
- [Development Workflow](docs/to-rework/DEV_WORKFLOW.md) - Contribution guidelines
- [Architecture](docs/to-rework/ARCHITECTURE.md) - System architecture

### Release Process

Releases are automated via GitHub Actions based on conventional commits. See [Automated Release Process](docs/to-rework/AUTOMATED_RELEASE.md) for details.

## Supported AI Providers

- ✅ OpenAI (GPT-4, GPT-4o, etc.)
- ✅ Anthropic (Claude 3.5 Sonnet, etc.)
- ✅ Any OpenAI-compatible API

## License

MIT License - see [LICENSE](LICENSE) file for details.
<|MERGE_RESOLUTION|>--- conflicted
+++ resolved
@@ -4,71 +4,7 @@
 
 # Coday
 
-<<<<<<< HEAD
 **A lightweight agentic framework**
-=======
-This project is an agentic framework leveraging existing LLMs to let you define your agents on your projects.
-
-## Features
-
-- **Multi-Agent Support**: Define and configure custom AI agents for your projects
-- **Multiple LLM Providers**: Support for OpenAI, Anthropic, and other AI providers
-- **Web, Desktop & Terminal Interfaces**: Choose between browser-based, native desktop app, or command-line interaction
-- **Project-Based Configuration**: Scope agents and settings to specific projects
-- **Webhook Integration**: Trigger AI agent interactions programmatically from external systems
-- **Memory Management**: Persistent conversation history and context
-- **Tool Integration**: Extensible tool system for file operations, code analysis, and more
-
-There are several ways to use Coday:
-
-- as a dev-dep of a code project: uses the published npm package to run locally
-- as a desktop app: uses the Electron-based desktop application (coming soon)
-- as a contributor through a clone of this repo
-- as a non-dev through a deployed instance (details coming soon...⏳)
-
-## Use as dev-dep
-
-When in the context of a code project, use the npm package to run locally through the web interface.
-
-1. Check dependencies
-    - node.js (v14.x or later)
-    - npm (v6.x or later)
-    - tsx (v4)
-
-2. Add npm package
-
-    ```sh
-    pnpm add --dev @whoz-oss/coday-web@latest
-    ```
-
-    ```sh
-    npm install @whoz-oss/coday-web@latest --save-dev
-    ```
-
-2. Add start script in `package.json`
-
-    ```json
-    {
-      "scripts": {
-        "coday": "npx @whoz-oss/coday-web --no_auth"
-      }
-    }
-    ```
-3. Add the run config in your IDE (up to you)
-4. Run the script, open `http://localhost:300x` (link in terminal) and setup the first Coday project
-
-## Use through repo clone
-
-1. Check dependencies
-   - Node.js (v14.x or later)
-   - npm (v6.x or later)
-   - git
-   - pnpm
-2. Clone the repo
-   ```sh
-   # through ssh
-   git clone git@github.com:whoz-oss/coday.git
->>>>>>> 2e7d50d2
 
 [![License](https://img.shields.io/badge/license-MIT-blue.svg)](LICENSE)
 [![Node](https://img.shields.io/badge/node-%3E%3D22-brightgreen.svg)](https://nodejs.org)
@@ -99,7 +35,6 @@
 
 - Node.js 22+ 
 - npm (comes with Node.js)
-- ripgrep (to install through `brew install ripgrep`)
 - (have `ANTHROPIC_API_KEY` and/or `OPENAI_API_KEY` as env vars)
 
 That's it!
